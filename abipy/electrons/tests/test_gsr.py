from __future__ import division, print_function, unicode_literals

import numpy as np
import abipy.data as data
import abipy.core

from pprint import pprint
from abipy.core.testing import *
from abipy.electrons.gsr import GsrReader, GsrFile


class GSRReaderTestCase(AbipyTest):

    def test_read_Si2(self):
        """Test the reading of GSR file."""
        path = data.ref_file("si_scf_GSR.nc")

        ref_dims = {
            "number_of_spins": 1
        }

        ref_int_values = {
            "space_group": 227,
        }

        ref_float_values = {
            "etotal": -8.8652767680604807,
        #    "primitive_vectors": np.reshape([0, 5.125, 5.125, 5.125, 0, 5.125,
        #                                     5.125, 5.125, 0], (3,3)),
        }

        with GsrReader(path) as r:
            self.assertEqual(r.ngroups, 1)
            print(r.read_varnames())

            # Test dimensions.
            for (dimname, int_ref) in ref_dims.items():
                value = r.read_dimvalue(dimname)
                self.assert_equal(value, int_ref)

            # Test int variables
            for (varname, int_ref) in ref_int_values.items():
                value = r.read_value(varname)
                self.assert_equal(value, int_ref)

            # Test float variables
            for (varname, float_ref) in ref_float_values.items():
                value = r.read_value(varname)
                self.assert_almost_equal(value, float_ref)

<<<<<<< HEAD
            # Reading non-existent variables or dims should raise a subclass of NetcdReder.
            with self.assertRaises(GSR_Reader.Error): r.read_value("foobar")
            with self.assertRaises(GSR_Reader.Error): r.read_dimvalue("foobar")
=======
            # Reading non-existent variables or dims should raise
            # a subclass of NetcdReder.
            with self.assertRaises(GsrReader.Error):
                r.read_value("foobar")

            with self.assertRaises(GsrReader.Error):
                r.read_dimvalue("foobar")
>>>>>>> 7f0f9514

            r.print_tree()
            for group in r.walk_tree():
                print("group: " + str(group))

            # Initialize pymatgen structure from GSR.
            structure = r.read_structure()
            self.assertTrue(isinstance(structure, abipy.core.Structure))

<<<<<<< HEAD
=======
class GSRFileTestCase(AbipyTest):

    def test_methods(self):
        """GSRFile methods"""
        gsr = GsrFile(data.ref_file("si_scf_GSR.nc"))
>>>>>>> 7f0f9514

class GSRFileTestCase(AbipyTest):

    def test_gsr_silicon(self):
        """spin unpolarized GSR file"""
        almost_equal = self.assertAlmostEqual

        with GSR_File(data.ref_file("si_scf_GSR.nc")) as gsr:
            print(repr(gsr))
            print(gsr)
            print(gsr.ebands)
            assert gsr.filepath == data.ref_file("si_scf_GSR.nc")
            assert gsr.nsppol == 1 and gsr.nspden == 1 and gsr.nspinor == 1
            assert gsr.mband == 8 and gsr.nband == 8 and gsr.nelect == 8 and len(gsr.kpoints) == 29
            almost_equal(gsr.energy.to("Ha"), -8.86527676798556)
            almost_equal(gsr.energy_per_atom * len(gsr.structure), gsr.energy)

            # Test energy_terms
            eterm = gsr.energy_terms
            print(eterm)
            almost_equal(eterm.e_xc.to("Ha"), -3.51815936301812)
            almost_equal(eterm.e_nonlocalpsp.to("Ha"), 1.91660690901782)
            almost_equal(eterm.e_kinetic.to("Ha"), 2.96421325671218)
            almost_equal(eterm.e_fermie.to("Ha"), 0.205739364929368)

            # Forces and stress
            self.assert_almost_equal(gsr.cart_forces.flat,
                [-5.98330096024095e-30, -5.64111024387213e-30, 1.49693284867669e-29,
                  5.98330096024095e-30,  5.64111024387213e-30, -1.49693284867669e-29])

            almost_equal(gsr.max_force, 0)
            print(gsr.force_stats())

            #self.assert_almost_equal(gsr.cart_stress_tensor.flat,
            # Cartesian components of stress tensor (hartree/bohr^3)
            #  sigma(1 1)=  1.77139311E-04  sigma(3 2)=  0.00000000E+00
            #  sigma(2 2)=  1.77139311E-04  sigma(3 1)=  0.00000000E+00
            #  sigma(3 3)=  1.77139311E-04  sigma(2 1)=  2.67294316E-15
            almost_equal(gsr.pressure, -5.21162150)

            # Test gsr.density.
            print(gsr.density)
            almost_equal(gsr.magnetization, 0)

            # Test as_dict
            pprint(gsr.as_dict())
            #import json
            #with open("hello.json", "w") as fp:
            #    json.dump(gsr.as_dict(), fp)
            #assert 0

            # Test pymatgen computed_entries
            for inc_structure in (True, False):
                e = gsr.get_computed_entry(inc_structure=inc_structure)
                print(e)
                print(e.as_dict())
                assert gsr.energy == e.energy

            #assert 0


if __name__ == "__main__":
    import unittest
    unittest.main()<|MERGE_RESOLUTION|>--- conflicted
+++ resolved
@@ -48,19 +48,9 @@
                 value = r.read_value(varname)
                 self.assert_almost_equal(value, float_ref)
 
-<<<<<<< HEAD
             # Reading non-existent variables or dims should raise a subclass of NetcdReder.
-            with self.assertRaises(GSR_Reader.Error): r.read_value("foobar")
-            with self.assertRaises(GSR_Reader.Error): r.read_dimvalue("foobar")
-=======
-            # Reading non-existent variables or dims should raise
-            # a subclass of NetcdReder.
-            with self.assertRaises(GsrReader.Error):
-                r.read_value("foobar")
-
-            with self.assertRaises(GsrReader.Error):
-                r.read_dimvalue("foobar")
->>>>>>> 7f0f9514
+            with self.assertRaises(GsrReader.Error): r.read_value("foobar")
+            with self.assertRaises(GsrReader.Error): r.read_dimvalue("foobar")
 
             r.print_tree()
             for group in r.walk_tree():
@@ -70,22 +60,13 @@
             structure = r.read_structure()
             self.assertTrue(isinstance(structure, abipy.core.Structure))
 
-<<<<<<< HEAD
-=======
-class GSRFileTestCase(AbipyTest):
-
-    def test_methods(self):
-        """GSRFile methods"""
-        gsr = GsrFile(data.ref_file("si_scf_GSR.nc"))
->>>>>>> 7f0f9514
-
 class GSRFileTestCase(AbipyTest):
 
     def test_gsr_silicon(self):
         """spin unpolarized GSR file"""
         almost_equal = self.assertAlmostEqual
 
-        with GSR_File(data.ref_file("si_scf_GSR.nc")) as gsr:
+        with GsrFile(data.ref_file("si_scf_GSR.nc")) as gsr:
             print(repr(gsr))
             print(gsr)
             print(gsr.ebands)
