# coding: utf-8
"""Scissors operator."""
from __future__ import print_function, division, unicode_literals

import os
import numpy as np

from six.moves import cPickle as pickle
from collections import OrderedDict
from monty.collections import AttrDict

__all__ = [
    "Scissors",
    "ScissorsBuilder"
]


class ScissorsError(Exception):
    """Base class for the exceptions raised by `Scissors`"""


class Scissors(object):
    """
    This object represents an energy-dependent scissors operator.
    The operator is defined by a list of domains (energy intervals) and a list of functions defined in these domains.
    The domains should fulfill the constraints documented in the main constructor. eV units are assumed.

    The standard way to create this object is via the methods provided by the factory class `ScissorBuilder`.
    Once the instance has been created, one can correct the band structure by calling the `apply` method.
    """
    Error = ScissorsError

    def __init__(self, func_list, domains, residues, bounds=None):
        """
        Args:
            func_list:
                List of callable objects. Each function takes an eigenvalue and returns the corrected value.
            domains:
                 Domains of each function. List of tuples [(emin1, emax1), (emin2, emax2), ...]
            bounds:
                Specify how to handle energies that do not fall inside one of the domains. 
                At present, only constant boundaries are implemented.
            residues:
                A list of the residues of the fitting per domain

        .. note:
            - Domains should not overlap, cover e0mesh, and given in increasing order.

<<<<<<< HEAD
            - Holes are permitted but the interpolation will raise an exception if the eigenvalue falls inside the hole.
        """
        # TODO Add consistency check.
        self.func_list, self.domains = func_list, np.atleast_2d(domains)
=======
            - Holes are permitted but the interpolation will raise an exception if the
              eigenvalue falls inside the hole.

            - Errors contains a list of the fitting errors per domain

        """
        # TODO Add consistency check.
        self.func_list = func_list
        self.domains = np.atleast_2d(domains)
        self.residues = residues
>>>>>>> 7f0f9514
        assert len(self.func_list) == len(self.domains)

        # Treat the out-of-boundary conditions. func_low and func_high are used to handle energies 
        # that are below or above the min/max energy given in domains.
        blow, bhigh = "c", "c"
        if bounds is not None:
            blow, bhigh = bounds[0][0], bounds[0][1]

        if blow.lower() == "c":
            try:
                self.func_low = lambda x: float(bounds[0][1])
            except:
                x_low = self.domains[0,0]
                fx_low = func_list[0](x_low)
                self.func_low = lambda x: fx_low
        else:
            raise NotImplementedError("Only constant boundaries are implemented")

        if bhigh.lower() == "c":
            try:
                self.func_high = lambda x: float(bounds[1][1])
            except:
                x_high = self.domains[1, -1]
                fx_high = func_list[-1](x_high)
                self.func_high = lambda x: fx_high
        else:
            raise NotImplementedError("Only constant boundaries are implemented")

        # This counter stores the number of points that are out of bounds.
        self.out_bounds = np.zeros(3, np.int)

    def apply(self, eig):
        """Correct the eigenvalue eig (eV units)."""
        # Get the list of domains.
        domains = self.domains

        if eig < domains[0,0]:
            # Eig is below the first point of the first domain.
            # Call func_low
            print("left ", eig, " < ", domains[0,0])
            self.out_bounds[0] += 1
            return self.func_low(eig)

        if eig > domains[-1,1]:
            # Eig is above the last point of the last domain.
            # Call func_high
            print("right ", eig, " > ", domains[-1,1])
            self.out_bounds[1] += 1
            return self.func_high(eig)

        # eig is inside the domains: find the domain 
        # and call the corresponding function.
        for idx, dms in enumerate(domains):
            if dms[1] >= eig >= dms[0]:
                return self.func_list[idx](eig)

        self.out_bounds[2] += 1
        raise self.Error("Cannot find location of eigenvalue %s in domains:\n%s" % (eig, domains))


class ScissorsBuilder(object):
    """
    This object facilitates the creation of `Scissors` instances.

    Usage:

        builder = ScissorsBuilder.from_file("sigres_file")

        # To plot the QP results as function of the KS energy:
        builder.plot_qpe_vs_e0()

        # To select the domains esplicitly (optional)
        builder.build(domains_spin=[[-10, 6.02], [6.1, 20]])

        # To compare the fitted results with the ab-initio data:
        builder.plot_fit()

        # To plot the corrected bands:
        builder.plot_qpbands(abidata.ref_file("si_nscf_WFK-etsf.nc"))
    """
    @classmethod
    def from_file(cls, filepath):
        """Generate an instance of `ScissorsBuilder` from file. Main entry point for client code."""
        from abipy.abilab import abiopen
        with abiopen(filepath) as ncfile:
            return cls(qps_spin=ncfile.qplist_spin, sigres_ebands=ncfile.ebands)

    @classmethod
    def pickle_load(cls, filepath):
        """Load the object from a pickle file."""
        with open(filepath, "rb") as fh:
            d = AttrDict(pickle.load(fh))
            # Costruct the object and compute the scissors.
            new = cls(d.qps_spin, d.sigres_ebands)
            new.build(d.domains_spin, d.bounds_spin)
            return new

    def pickle_dump(self, filepath, protocol=-1):
        """Save the object in Pickle format"""
        assert all(s1 == s2 for s1, s2 in zip(self.domains_spin.keys(), self.bounds_spin.keys()))
        assert all(s1 == s2 for s1, s2 in zip(self.domains_spin.keys(), range(self.nsppol)))

        bounds_spin = None
        if any(v is not None for v in self.bounds_spin.values()):
            bounds_spin = [a.tolist() for a in self.bounds_spin.values()]

        # This trick is needed because we cannot pickle bound methods of the scissors operator.
        d = dict(qps_spin=self._qps_spin,
                 sigres_ebands=self.sigres_ebands,
                 domains_spin=[a for a in self.domains_spin.values()],
                 bounds_spin=bounds_spin)

        with open(filepath, "wb") as fh:
            pickle.dump(d, fh, protocol=protocol)

    def __init__(self, qps_spin, sigres_ebands):
        """
        :param qps_spin: List of ``QPlist``, for each spin.
        :param sigres_ebands: ``ElectronBands` read from the sigres file
        """
        # Sort quasiparticle data by e0.
        self._qps_spin = tuple([qps.sort_by_e0() for qps in qps_spin])

        # Compute the boundaries of the E0 mesh.
        e0min, e0max = np.inf, -np.inf
        for qps in self._qps_spin:
            e0mesh = qps.get_e0mesh()
            e0min = min(e0min, e0mesh[0]) 
            e0max = max(e0max, e0mesh[-1])

        self._e0min, self._e0max = e0min, e0max

        # The KS bands stored in the sigres file (used to compute automatically the boundaries)
        self.sigres_ebands = sigres_ebands

        # Start with default values for domains.
        self.build()

    @property
    def nsppol(self):
        """Number of spins."""
        return len(self._qps_spin)

    @property
    def e0min(self):
        """Minimum KS energy in eV (takes into account spin)"""
        return self._e0min

    @property
    def e0max(self):
        """Maximum KS energy in eV (takes into account spin)"""
        return self._e0max

    @property
    def scissors_spin(self):
        """Returns a tuple of `Scissors` indexed by the spin value."""
        try:
            return self._scissors_spin
        except AttributeError:
            raise AttributeError("Call self.build to create the scissors operator")

    def build(self, domains_spin=None, bounds_spin=None, k=3):
        """
        Build the scissors operator.

        :param domains_spin:
            list of domains in eV for each spin. If domains is None, domains are computed automatically
            from the sigres bands (two domains separated by the middle of the gap).
        :param bounds_spin:
            Options specifying the boundary conditions (not used at present)
        :param k:
            Parameter defining the order of the fit.
        """
        nsppol = self.nsppol

        # The parameters defining the scissors operator
        self.domains_spin = OrderedDict()
        self.bounds_spin = OrderedDict()

        if domains_spin is None:
            # Use sigres_ebands and the position of the homo, lumo to compute the domains.
            domains_spin = nsppol * [None]
            e_bands = self.sigres_ebands
            for spin in e_bands.spins:
                gap_mid = (e_bands.homos[spin].eig + e_bands.lumos[spin].eig) / 2
                domains_spin[spin] = [[self.e0min - 0.2 * abs(self.e0min), gap_mid],
                                      [gap_mid, self.e0max + 0.2 * abs(self.e0max)]]
                #print("domains", domains_spin[spin])
        else:
            if nsppol == 1:
                domains_spin = np.reshape(domains_spin, (1, -1, 2))
            elif nsppol == 2:
                assert len(domains_spin) == nsppol
                if bounds_spin is not None: assert len(bounds_spin) == nsppol
            else:
                raise ValueError("Wrong number of spins %d" % nsppol)
            #if len(domains_spin) != nsppol:
            #    raise ValueError("len(domains_spin) == %s != nsppol %s" % (len(domains_spin), nsppol))

        # Construct the scissors operator for each spin.
        scissors_spin = nsppol * [None]
        for spin, qps in enumerate(self._qps_spin):
            bounds = None if not bounds_spin else bounds_spin[spin]
            scissors_spin[spin] = qps.build_scissors(domains_spin[spin], bounds=bounds, k=k, plot=False)

            # Save input so that we can reconstruct Scissors.
            self.domains_spin[spin] = domains_spin[spin]
            self.bounds_spin[spin] = bounds

        self._scissors_spin = scissors_spin
        return domains_spin

    def plot_qpe_vs_e0(self, with_fields="all", **kwargs):
        """Plot the quasiparticle corrections as function of the KS energy."""
        for spin, qps in enumerate(self._qps_spin):
            kwargs["title"] = "spin %s" % spin
            qps.plot_qps_vs_e0(with_fields=with_fields, **kwargs)

    def plot_fit(self, **kwargs):
        """Compare fit functions with input quasi-particle corrections."""
        import matplotlib.pyplot as plt

        for spin in range(self.nsppol):
            qps = self._qps_spin[spin]
            e0mesh, qpcorrs = qps.get_e0mesh(), qps.get_qpeme0().real

            plt.plot(e0mesh, qpcorrs, label="Input QP corrections, spin %s" % spin)
            scissors = self._scissors_spin[spin]
            intp_qpc = [scissors.apply(e0) for e0 in e0mesh]
            plt.plot(e0mesh, intp_qpc, label="Scissors operator, spin %s" % spin)

        plt.legend(loc="best")
        plt.show()

    def plot_qpbands(self, bands_filepath, bands_label=None, dos_filepath=None, dos_args=None, **kwargs):
        """
        Correct the energies found in the netcdf file bands_filepath and plot the band energies (both the initial
        and the corrected ones) with matplotlib. The plot contains the KS and the QP DOS if dos_filepath is not None.

        Args:
            bands_filepath:
                Path to the netcdf file containing the initial KS energies to be corrected.
            bands_label
                String used to label the KS bands in the plot.
            dos_filepath
                Optional path to a netcdf file with the initial KS energies on a homogeneous k-mesh (used to
                compute the KS and the QP dos)
            dos_args
                Dictionary with the arguments passed to get_dos to compute the DOS
                Used if dos_filepath is not None.
            kwargs:
                Options passed to the plotter.

        Returns:
            matplotlib figure
        """
        from abipy.abilab import abiopen, ElectronBandsPlotter

        # Read the KS band energies from bands_filepath and apply the scissors operator.
        with abiopen(bands_filepath) as ncfile: ks_bands = ncfile.ebands
        qp_bands = ks_bands.apply_scissors(self._scissors_spin)

        # Read the band energies computed on the Monkhorst-Pack (MP) mesh and compute the DOS.
        ks_dos, qp_dos = None, None
        if dos_filepath is not None:
            with abiopen(dos_filepath) as ncfile: ks_mpbands = ncfile.ebands

            dos_args = {} if not dos_args else dos_args
            ks_dos = ks_mpbands.get_edos(**dos_args)
            # Compute the DOS with the modified QPState energies.
            qp_mpbands = ks_mpbands.apply_scissors(self._scissors_spin)
            qp_dos = qp_mpbands.get_edos(**dos_args)

        # Plot the LDA and the QPState band structure with matplotlib.
        plotter = ElectronBandsPlotter()

        bands_label = bands_label if bands_label is not None else os.path.basename(bands_filepath)
        plotter.add_ebands(bands_label, ks_bands, dos=ks_dos)
        plotter.add_ebands(bands_label + " + scissors", qp_bands, dos=qp_dos)

        return plotter.plot(**kwargs)<|MERGE_RESOLUTION|>--- conflicted
+++ resolved
@@ -46,14 +46,7 @@
         .. note:
             - Domains should not overlap, cover e0mesh, and given in increasing order.
 
-<<<<<<< HEAD
             - Holes are permitted but the interpolation will raise an exception if the eigenvalue falls inside the hole.
-        """
-        # TODO Add consistency check.
-        self.func_list, self.domains = func_list, np.atleast_2d(domains)
-=======
-            - Holes are permitted but the interpolation will raise an exception if the
-              eigenvalue falls inside the hole.
 
             - Errors contains a list of the fitting errors per domain
 
@@ -62,7 +55,6 @@
         self.func_list = func_list
         self.domains = np.atleast_2d(domains)
         self.residues = residues
->>>>>>> 7f0f9514
         assert len(self.func_list) == len(self.domains)
 
         # Treat the out-of-boundary conditions. func_low and func_high are used to handle energies 
